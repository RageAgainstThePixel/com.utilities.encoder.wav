--- conflicted
+++ resolved
@@ -1,15 +1,10 @@
 {
   "dependencies": {
-<<<<<<< HEAD
-    "com.unity.ide.rider": "3.0.22",
-    "com.unity.ide.visualstudio": "2.0.18",
-    "com.utilities.buildpipeline": "1.1.6"
-=======
     "com.unity.ide.rider": "3.0.25",
     "com.unity.ide.visualstudio": "2.0.21",
     "com.unity.ide.vscode": "1.2.5",
-    "com.unity.test-framework": "1.1.33"
->>>>>>> 09eaab5b
+    "com.unity.test-framework": "1.1.33",
+    "com.utilities.buildpipeline": "1.1.7"
   },
   "scopedRegistries": [
     {
